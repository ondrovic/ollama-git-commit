import { beforeEach, describe, expect, it } from 'bun:test';
<<<<<<< HEAD
import { ENVIRONMENTAL_VARIABLES } from '../src/constants/enviornmental';
import { ConfigManager } from '../src/core/config';

// Stubbed logger
const mockLogger = {
  setVerbose: () => {},
  setDebug: () => {},
  isVerbose: () => false,
  isDebug: () => false,
  info: () => {},
  success: () => {},
  warn: () => {},
  error: () => {},
  debug: () => {},
  log: () => {},
  table: () => {},
  group: () => {},
  time: () => {},
  timeEnd: () => {},
};

// Stubbed fs-extra
const stubFs = {
  readFile: async () => JSON.stringify({ model: 'mock-model', host: 'http://mock-host:1234' }),
  writeFile: async () => {},
  writeJson: async () => {},
  ensureDir: async () => {},
  pathExists: async () => true,
  unlink: async () => {},
};

describe('ConfigManager', () => {
  let configManager: ConfigManager;
  const originalEnv = process.env;

  beforeEach(() => {
    // Reset the singleton so each test gets a fresh instance with the stubbed fs
    // @ts-ignore
    ConfigManager['instance'] = undefined;
    configManager = ConfigManager.getInstance(mockLogger as any, stubFs as any);
    // Reset environment variables
    process.env = { ...originalEnv };
  });

  it('should initialize and load config with stubbed fs', async () => {
    // Set the environment variable to match the test expectation
    process.env[ENVIRONMENTAL_VARIABLES.OLLAMA_HOST] = 'http://mock-host:1234';
=======
import { CONFIGURATIONS } from '../src/constants/configurations';
import { MockedConfigManager } from './mocks/MockedConfigManager';

describe('ConfigManager', () => {
  let configManager: MockedConfigManager;

  beforeEach(() => {
    configManager = new MockedConfigManager();
  });

  it('should initialize and load config', async () => {
>>>>>>> 5ecf54aa
    await configManager.initialize();
    const config = await configManager.getConfig();
    expect(config.model).toBe(CONFIGURATIONS.MOCK.model);
    expect(config.host).toBe(CONFIGURATIONS.MOCK.host);
  });

  it('should get config files', async () => {
    const config = await configManager.getConfig();
    expect(config.promptFile).toBe(CONFIGURATIONS.MOCK.promptFile);
    expect(config.configFile).toBe(CONFIGURATIONS.MOCK.configFile);
  });

  it('should reload config', async () => {
    await expect(configManager.reload()).resolves.toBeUndefined();
  });

  it('should get debug info', async () => {
    const config = await configManager.getConfig();
    expect(config).toEqual(CONFIGURATIONS.MOCK);
  });
});<|MERGE_RESOLUTION|>--- conflicted
+++ resolved
@@ -1,53 +1,4 @@
 import { beforeEach, describe, expect, it } from 'bun:test';
-<<<<<<< HEAD
-import { ENVIRONMENTAL_VARIABLES } from '../src/constants/enviornmental';
-import { ConfigManager } from '../src/core/config';
-
-// Stubbed logger
-const mockLogger = {
-  setVerbose: () => {},
-  setDebug: () => {},
-  isVerbose: () => false,
-  isDebug: () => false,
-  info: () => {},
-  success: () => {},
-  warn: () => {},
-  error: () => {},
-  debug: () => {},
-  log: () => {},
-  table: () => {},
-  group: () => {},
-  time: () => {},
-  timeEnd: () => {},
-};
-
-// Stubbed fs-extra
-const stubFs = {
-  readFile: async () => JSON.stringify({ model: 'mock-model', host: 'http://mock-host:1234' }),
-  writeFile: async () => {},
-  writeJson: async () => {},
-  ensureDir: async () => {},
-  pathExists: async () => true,
-  unlink: async () => {},
-};
-
-describe('ConfigManager', () => {
-  let configManager: ConfigManager;
-  const originalEnv = process.env;
-
-  beforeEach(() => {
-    // Reset the singleton so each test gets a fresh instance with the stubbed fs
-    // @ts-ignore
-    ConfigManager['instance'] = undefined;
-    configManager = ConfigManager.getInstance(mockLogger as any, stubFs as any);
-    // Reset environment variables
-    process.env = { ...originalEnv };
-  });
-
-  it('should initialize and load config with stubbed fs', async () => {
-    // Set the environment variable to match the test expectation
-    process.env[ENVIRONMENTAL_VARIABLES.OLLAMA_HOST] = 'http://mock-host:1234';
-=======
 import { CONFIGURATIONS } from '../src/constants/configurations';
 import { MockedConfigManager } from './mocks/MockedConfigManager';
 
@@ -59,7 +10,6 @@
   });
 
   it('should initialize and load config', async () => {
->>>>>>> 5ecf54aa
     await configManager.initialize();
     const config = await configManager.getConfig();
     expect(config.model).toBe(CONFIGURATIONS.MOCK.model);
