import { MODELS } from '../constants/models';
<<<<<<< HEAD
=======
import { TROUBLE_SHOOTING } from '../constants/troubleshooting';
>>>>>>> 5ecf54aa
import { getConfig } from '../core/config';
import { ILogger, IOllamaService } from '../core/interfaces';
import { OllamaService } from '../core/ollama';
import type { ModelInfo } from '../types';
import { formatFileSize } from '../utils/formatFileSize';
import { Logger } from '../utils/logger';
import { normalizeHost } from '../utils/url';

export class ModelsCommand {
  private logger: ILogger;
  private ollamaService: IOllamaService;

  constructor(logger: ILogger = Logger.getDefault(), ollamaService?: IOllamaService) {
    this.logger = logger;
    this.ollamaService = ollamaService || new OllamaService(this.logger);
  }

  async listModels(host?: string, verbose = false): Promise<void> {
    const config = await getConfig();
    const ollamaHost = normalizeHost(host || config.host);
    const timeouts = config.timeouts;

    try {
      const response = await fetch(`${ollamaHost}/api/tags`, {
        signal: AbortSignal.timeout(timeouts.connection),
      });

      if (!response.ok) {
        throw new Error(`HTTP ${response.status}: ${response.statusText}`);
      }

      const data = await response.json();
      if (!data.models || !Array.isArray(data.models)) {
        throw new Error('Invalid response from Ollama server');
      }

      // Pretty output: table with model name, size, family, and star for current model
      if (verbose) {
        console.log(
          '━━━━━━━━━━━━━━━━━━━━━━━━━━━━━━━━━━━━━━━━━━━━━━━━━━━━━━━━━━━━━━━━━━━━━━━━━━━━━━',
        );
        console.log(`🔧 Current configured model: ${config.model}`);
        console.log(`🌐 Ollama host: ${config.host}`);
        console.log(
          '━━━━━━━━━━━━━━━━━━━━━━━━━━━━━━━━━━━━━━━━━━━━━━━━━━━━━━━━━━━━━━━━━━━━━━━━━━━━━━',
        );
      } else {
        console.log(
          '━━━━━━━━━━━━━━━━━━━━━━━━━━━━━━━━━━━━━━━━━━━━━━━━━━━━━━━━━━━━━━━━━━━━━━━━━━━━━━',
        );
      }
      console.log('Available models:');
      console.log('━━━━━━━━━━━━━━━━━━━━━━━━━━━━━━━━━━━━━━━━━━━━━━━━━━━━━━━━━━━━━━━━━━━━━━━━━━━━━━');
      data.models.forEach((model: ModelInfo) => {
        const size = model.size ? formatFileSize(model.size) : 'n/a';
        const family = model.details?.family ? ` [${model.details.family}]` : '';
        const currentModel = model.name === config.model ? ' ⭐ (current)' : '';
        console.log(`  📦 ${model.name} ${size}${family}${currentModel}`);
      });
      console.log('━━━━━━━━━━━━━━━━━━━━━━━━━━━━━━━━━━━━━━━━━━━━━━━━━━━━━━━━━━━━━━━━━━━━━━━━━━━━━━');
      console.log(`📊 Total: ${data.models.length} models available`);
    } catch (error: unknown) {
      this.logger.error(`Cannot fetch models from ${ollamaHost}`);
      if (typeof error === 'object' && error && 'message' in error) {
        this.logger.error(`Error: ${(error as { message: string }).message}`);
      } else {
        this.logger.error(`Error: ${String(error)}`);
      }
      // Provide helpful troubleshooting
      this.logger.info(TROUBLE_SHOOTING.GENERAL);
      if (
        typeof error === 'object' &&
        error &&
        'name' in error &&
        (error as { name: string }).name === 'TimeoutError'
      ) {
        console.log('   5. Increase timeout in config file');
      }
    }
  }

  async getDefaultModel(host?: string, verbose = false): Promise<string | null> {
    const config = await getConfig();
    const ollamaHost = normalizeHost(host || config.host);
    const timeouts = config.timeouts;

    try {
      const response = await fetch(`${ollamaHost}/api/tags`, {
        signal: AbortSignal.timeout(timeouts.connection),
      });

      if (!response.ok) {
        throw new Error(`HTTP ${response.status}: ${response.statusText}`);
      }

      const data = await response.json();

      if (!data.models || !Array.isArray(data.models)) {
        return null;
      }

      // Get preferred models from config or use sensible defaults
      const preferred = this.getPreferredModels();
      const modelNames = data.models.map((m: ModelInfo) => m.name);

      if (verbose) {
        this.logger.debug(`Available models: ${modelNames.join(', ')}`);
        this.logger.debug(`Preferred models (in order): ${preferred.join(', ')}`);
      }

      // Try to find a preferred model (exact match first)
      for (const pref of preferred) {
        if (modelNames.includes(pref)) {
          if (verbose) {
            this.logger.info(`Auto-selected model (exact match): ${pref}`);
          }
          return pref;
        }
      }

      // Try partial matches
      for (const pref of preferred) {
        for (const name of modelNames) {
          const prefBase = pref.split(':')[0];
          if (
            prefBase &&
            (name.toLowerCase().includes(pref.toLowerCase()) ||
              name.toLowerCase().includes(prefBase.toLowerCase()))
          ) {
            if (verbose) {
              this.logger.info(`Auto-selected model (partial match): ${name}`);
            }
            return name;
          }
        }
      }

      // If no preferred model found, use the first available
      if (modelNames.length > 0) {
        if (verbose) {
          this.logger.info(`Auto-selected model (first available): ${modelNames[0]}`);
        }
        return modelNames[0];
      }

      return null;
    } catch (error: unknown) {
      if (verbose) {
        if (typeof error === 'object' && error && 'message' in error) {
          this.logger.error(
            `Error getting default model: ${(error as { message: string }).message}`,
          );
        } else {
          this.logger.error(`Error getting default model: ${String(error)}`);
        }
      }
      return null;
    }
  }

  private getPreferredModels(): string[] {
<<<<<<< HEAD
    return Array.from(MODELS.PREFERRED);
=======
    return [...MODELS.PREFERRED] as string[];
>>>>>>> 5ecf54aa
  }

  async handleModelError(model: string, host?: string): Promise<void> {
    const config = await getConfig();
    const ollamaHost = normalizeHost(host || config.host);

    this.logger.error(`Model '${model}' not found on Ollama server`);
    this.logger.info(TROUBLE_SHOOTING.MODEL_NOT_FOUND(model));

    await this.listModels(ollamaHost, true);

    console.log('');
    console.log('   3. Or let the script auto-select a model:');
    const autoModel = await this.getDefaultModel(ollamaHost);
    if (autoModel) {
      console.log(`      💡 Suggested: ollama-git-commit --model ${autoModel} -d /path/to/repo`);
      console.log('      💡 Or set in config: ollama-git-commit --config-show');
    }

    // Popular models
    console.log(MODELS.POPULAR);

    // Configuration options
    console.log(MODELS.CONFIGURATION);
  }

  async validateModel(model: string, host?: string): Promise<boolean> {
    const config = await getConfig();
    const ollamaHost = normalizeHost(host || config.host);
    const timeouts = config.timeouts;

    try {
      const response = await fetch(`${ollamaHost}/api/tags`, {
        signal: AbortSignal.timeout(timeouts.connection),
      });

      if (!response.ok) {
        return false;
      }

      const data = await response.json();

      if (!data.models || !Array.isArray(data.models)) {
        return false;
      }

      return data.models.some((m: ModelInfo) => m.name === model);
    } catch {
      return false;
    }
  }

  async getModelInfo(model: string, host?: string): Promise<ModelInfo | null> {
    const config = await getConfig();
    const ollamaHost = normalizeHost(host || config.host);
    const timeouts = config.timeouts;

    try {
      const response = await fetch(`${ollamaHost}/api/tags`, {
        signal: AbortSignal.timeout(timeouts.connection),
      });

      if (!response.ok) {
        return null;
      }

      const data = await response.json();

      if (!data.models || !Array.isArray(data.models)) {
        return null;
      }

      return data.models.find((m: ModelInfo) => m.name === model) || null;
    } catch {
      return null;
    }
  }

  async suggestModel(
    useCase: 'speed' | 'quality' | 'balanced' = 'balanced',
    host?: string,
  ): Promise<string | null> {
    const config = await getConfig();
    const ollamaHost = normalizeHost(host || config.host);

    try {
      const response = await fetch(`${ollamaHost}/api/tags`, {
        signal: AbortSignal.timeout(config.timeouts.connection),
      });

      if (!response.ok) {
        return null;
      }

      const data = await response.json();

      if (!data.models || !Array.isArray(data.models)) {
        return null;
      }

      const availableModels = data.models.map((m: ModelInfo) => m.name);

      // Model recommendations based on use case
      const recommendations = {
        speed: ['llama3.2:1b', 'phi3:mini', 'gemma2:2b', 'qwen2.5:1.5b'],
        quality: ['llama3.2:70b', 'codellama:34b', 'qwen2.5:72b', 'mistral:8x7b'],
        balanced: ['llama3.2:latest', 'llama3.2:8b', 'codellama:7b', 'qwen2.5:7b', 'mistral:7b'],
      };

      // Find the first available model for the use case
      for (const model of recommendations[useCase]) {
        if (availableModels.includes(model)) {
          return model;
        }
      }

      // Fallback to any available model
      return availableModels[0] || null;
    } catch {
      return null;
    }
  }

  async getModelStats(
    host?: string,
  ): Promise<{ total: number; byFamily: Record<string, number>; totalSize: number }> {
    const config = await getConfig();
    const ollamaHost = normalizeHost(host || config.host);
    const timeouts = config.timeouts;

    const stats = {
      total: 0,
      byFamily: {} as Record<string, number>,
      totalSize: 0,
    };

    try {
      const response = await fetch(`${ollamaHost}/api/tags`, {
        signal: AbortSignal.timeout(timeouts.connection),
      });

      if (!response.ok) {
        return stats;
      }

      const data = await response.json();

      if (!data.models || !Array.isArray(data.models)) {
        return stats;
      }

      stats.total = data.models.length;

      data.models.forEach((model: ModelInfo) => {
        if (model.details?.family) {
          stats.byFamily[model.details.family] = (stats.byFamily[model.details.family] || 0) + 1;
        }

        if (model.size) {
          stats.totalSize += model.size;
        }
      });

      return stats;
    } catch {
      return stats;
    }
  }
}<|MERGE_RESOLUTION|>--- conflicted
+++ resolved
@@ -1,8 +1,5 @@
 import { MODELS } from '../constants/models';
-<<<<<<< HEAD
-=======
 import { TROUBLE_SHOOTING } from '../constants/troubleshooting';
->>>>>>> 5ecf54aa
 import { getConfig } from '../core/config';
 import { ILogger, IOllamaService } from '../core/interfaces';
 import { OllamaService } from '../core/ollama';
@@ -164,11 +161,7 @@
   }
 
   private getPreferredModels(): string[] {
-<<<<<<< HEAD
-    return Array.from(MODELS.PREFERRED);
-=======
     return [...MODELS.PREFERRED] as string[];
->>>>>>> 5ecf54aa
   }
 
   async handleModelError(model: string, host?: string): Promise<void> {
